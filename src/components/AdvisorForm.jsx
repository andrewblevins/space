import React, { useState, useEffect } from 'react';
import { LibraryModal } from './Library';
import { getApiEndpoint } from '../utils/apiConfig';
import { handleApiError } from '../utils/apiErrorHandler';
import { getDecrypted } from '../utils/secureStorage';

const generateAdvisorDescription = async (advisorName, onStream) => {
  try {
    const anthropicKey = await getDecrypted('space_anthropic_key');
    if (!anthropicKey) {
      throw new Error('Anthropic API key not found');
    }

    const response = await fetch(`${getApiEndpoint()}/v1/messages`, {
      method: 'POST',
      headers: {
        'Content-Type': 'application/json',
        'x-api-key': anthropicKey,
        'anthropic-version': '2023-06-01',
        'anthropic-dangerous-direct-browser-access': 'true'
      },
      body: JSON.stringify({
        model: 'claude-3-7-sonnet-20250219',
        messages: [{
          role: 'user',
          content: `You are generating a description of an AI advisor that will be used to summon that entity into a conversation. You will receive a name and you will write your description based on that name. Your description should be a paragraph spoken directly in the advisor's distinct voice and perspective. It should include a general self-description, any specific lineages, practices, or frameworks they embody, and how they tend to approach problems. Do not include the advisor's name in the description.

The advisor's name is ${advisorName}.`
        }],
        max_tokens: 500,
        stream: true
      })
    });

    if (!response.ok) {
      await handleApiError(response);
    }

    const reader = response.body.getReader();
    const decoder = new TextDecoder();
    let buffer = '';
    let description = '';

    while (true) {
      const { done, value } = await reader.read();
      if (done) break;

      buffer += decoder.decode(value, { stream: true });
      const lines = buffer.split('\n');
      buffer = lines.pop() || '';

      for (const line of lines) {
        if (line.startsWith('data: ')) {
          const data = line.slice(6);
          if (data === '[DONE]') continue;

          try {
            const parsed = JSON.parse(data);
            const content = parsed.delta?.text || '';
            description += content;
            onStream(description);
          } catch (e) {
            console.error('Error parsing stream:', e);
          }
        }
      }
    }

    return description;
  } catch (error) {
    console.error('Error generating advisor description:', error);
    throw error;
  }
};

const AdvisorForm = ({ onSubmit, onCancel, initialName = '' }) => {
  const [name, setName] = useState(initialName);
  const [description, setDescription] = useState('');
  const [error, setError] = useState('');
  const [libraryItems, setLibraryItems] = useState([]);
  const [showLibrary, setShowLibrary] = useState(false);

  useEffect(() => {
    setName(initialName);
  }, [initialName]);

  const handleGenerate = async () => {
    if (!name.trim()) {
      setError('Enter an advisor name first');
      return;
    }
    
    if (description.trim()) {
      setError('Clear the description field before generating a new description');
      return;
    }
    
    try {
      setError('');
      await generateAdvisorDescription(name, (streamedText) => {
        setDescription(streamedText);
      });
    } catch (error) {
      setError('Failed to generate description: ' + error.message);
    }
  };

  return (
    <div className="fixed inset-0 bg-white/70 dark:bg-black/50 flex items-center justify-center">
      <div className="bg-gray-100 p-6 rounded-lg border border-green-600 w-96 dark:bg-gray-900 dark:border-green-400">
        <h2 className="text-green-400 text-xl mb-4">Add New Advisor</h2>
        {error && (
          <div className="text-red-400 mb-4">{error}</div>
        )}
        <input
          type="text"
          value={name}
          onChange={(e) => setName(e.target.value)}
          placeholder="Advisor name"
          className="w-full bg-white text-gray-800 p-2 mb-4 border border-gray-300 focus:outline-none dark:bg-black dark:text-green-400 dark:border-green-400"
        />
        <textarea
          value={description}
          onChange={(e) => setDescription(e.target.value)}
          placeholder="Advisor description"
          className="w-full h-40 bg-white text-gray-800 p-2 mb-4 border border-gray-300 focus:outline-none resize-none dark:bg-black dark:text-green-400 dark:border-green-400"
        />
        <div className="flex justify-between">
          <button
            onClick={onCancel}
            className="px-4 py-2 text-green-600 border border-green-600 rounded hover:bg-green-600 hover:text-white dark:text-green-400 dark:border-green-400 dark:hover:bg-green-400 dark:hover:text-black"
          >
            Cancel
          </button>
          <button
            onClick={() => setShowLibrary(true)}
            className="px-4 py-2 mr-2 text-green-400 border border-green-400 rounded hover:bg-green-400 hover:text-black"
          >
            📚 Manage Library
          </button>
          <button
            onClick={handleGenerate}
            className="px-4 py-2 mx-2 text-yellow-600 border border-yellow-600 rounded hover:bg-yellow-600 hover:text-white dark:text-yellow-400 dark:border-yellow-400 dark:hover:bg-yellow-400 dark:hover:text-black"
          >
            Generate Description
          </button>
          <button
<<<<<<< HEAD
            onClick={() => onSubmit({ name, description })}
            className="px-4 py-2 text-green-600 border border-green-600 rounded hover:bg-green-600 hover:text-white dark:text-green-400 dark:border-green-400 dark:hover:bg-green-400 dark:hover:text-black"
=======
            onClick={() => onSubmit({ name, description, library: libraryItems, hasLibrary: libraryItems.length > 0 })}
            className="px-4 py-2 text-green-400 border border-green-400 rounded hover:bg-green-400 hover:text-black"
>>>>>>> 678f1d7b
          >
            Add Advisor
          </button>
        </div>
        {showLibrary && (
          <LibraryModal
            isOpen={showLibrary}
            advisorName={name || 'New Advisor'}
            items={libraryItems}
            existingDescription={description}
            onClose={() => setShowLibrary(false)}
            onUpdate={(items) => setLibraryItems(items)}
            onGenerate={(desc) => setDescription(desc)}
          />
        )}
      </div>
    </div>
  );
};

export default AdvisorForm; <|MERGE_RESOLUTION|>--- conflicted
+++ resolved
@@ -145,13 +145,8 @@
             Generate Description
           </button>
           <button
-<<<<<<< HEAD
-            onClick={() => onSubmit({ name, description })}
+            onClick={() => onSubmit({ name, description, library: libraryItems, hasLibrary: libraryItems.length > 0 })}
             className="px-4 py-2 text-green-600 border border-green-600 rounded hover:bg-green-600 hover:text-white dark:text-green-400 dark:border-green-400 dark:hover:bg-green-400 dark:hover:text-black"
-=======
-            onClick={() => onSubmit({ name, description, library: libraryItems, hasLibrary: libraryItems.length > 0 })}
-            className="px-4 py-2 text-green-400 border border-green-400 rounded hover:bg-green-400 hover:text-black"
->>>>>>> 678f1d7b
           >
             Add Advisor
           </button>
