import React, { useState } from 'react';

const AccordionMenu = ({ 
  onSettingsClick,
  onPromptLibraryClick,
  onSessionManagerClick,
  onExportClick,
<<<<<<< HEAD
  onDossierClick
=======
  onImportExportAdvisorsClick
>>>>>>> 0d3af32f
}) => {
  const [isExpanded, setIsExpanded] = useState(false);

  const menuItems = [
    {
      id: 'sessions',
      label: 'Session Manager',
      onClick: onSessionManagerClick,
      icon: (
        <svg 
          xmlns="http://www.w3.org/2000/svg" 
          className="h-4 w-4" 
          fill="none" 
          viewBox="0 0 24 24" 
          stroke="currentColor"
        >
          <path 
            strokeLinecap="round" 
            strokeLinejoin="round" 
            strokeWidth={2} 
            d="M19 11H5m14-7H3a2 2 0 01-2 2v10a2 2 0 002 2h16a2 2 0 002-2V6a2 2 0 00-2-2zM9 7h6M7 21h10a2 2 0 002-2V5a2 2 0 00-2-2H7a2 2 0 00-2 2v14a2 2 0 002 2z"
          />
        </svg>
      )
    },
    {
      id: 'settings',
      label: 'Settings',
      onClick: onSettingsClick,
      icon: (
        <svg 
          xmlns="http://www.w3.org/2000/svg" 
          className="h-4 w-4" 
          viewBox="0 0 20 20" 
          fill="currentColor"
        >
          <path 
            fillRule="evenodd" 
            d="M11.49 3.17c-.38-1.56-2.6-1.56-2.98 0a1.532 1.532 0 01-2.286.948c-1.372-.836-2.942.734-2.106 2.106.54.886.061 2.042-.947 2.287-1.561.379-1.561 2.6 0 2.978a1.532 1.532 0 01.947 2.287c-.836 1.372.734 2.942 2.106 2.106a1.532 1.532 0 012.287.947c.379 1.561 2.6 1.561 2.978 0a1.533 1.533 0 012.287-.947c1.372.836 2.942-.734 2.106-2.106a1.533 1.533 0 01.947-2.287c1.561-.379 1.561-2.6 0-2.978a1.532 1.532 0 01-.947-2.287c.836-1.372-.734-2.942-2.106-2.106a1.532 1.532 0 01-2.287-.947zM10 13a3 3 0 100-6 3 3 0 000 6z" 
            clipRule="evenodd" 
          />
        </svg>
      )
    },
    {
      id: 'prompts',
      label: 'Prompt Library',
      onClick: onPromptLibraryClick,
      icon: (
        <svg 
          xmlns="http://www.w3.org/2000/svg" 
          className="h-4 w-4" 
          fill="none" 
          viewBox="0 0 24 24" 
          stroke="currentColor"
        >
          <path 
            strokeLinecap="round" 
            strokeLinejoin="round" 
            strokeWidth={2} 
            d="M19 11H5m14-7H3a2 2 0 01-2 2v10a2 2 0 002 2h16a2 2 0 002-2V6a2 2 0 00-2-2zM9 7h6"
          />
        </svg>
      )
    },
    {
      id: 'dossier',
      label: 'View Dossier',
      onClick: onDossierClick,
      icon: (
        <svg 
          xmlns="http://www.w3.org/2000/svg" 
          className="h-4 w-4" 
          fill="none" 
          viewBox="0 0 24 24" 
          stroke="currentColor"
        >
          <path 
            strokeLinecap="round" 
            strokeLinejoin="round" 
            strokeWidth={2} 
            d="M19 11H5m14-7H3a2 2 0 01-2 2v10a2 2 0 002 2h16a2 2 0 002-2V6a2 2 0 00-2-2zM9 7h6M7 21h10a2 2 0 002-2V5a2 2 0 00-2-2H7a2 2 0 00-2 2v14a2 2 0 002 2z"
          />
        </svg>
      )
    },
    {
      id: 'export',
      label: 'Export Conversation',
      onClick: onExportClick,
      icon: (
        <svg 
          xmlns="http://www.w3.org/2000/svg" 
          className="h-4 w-4" 
          fill="none" 
          viewBox="0 0 24 24" 
          stroke="currentColor"
        >
          <path 
            strokeLinecap="round" 
            strokeLinejoin="round" 
            strokeWidth={2} 
            d="M4 16v1a3 3 0 003 3h10a3 3 0 003-3v-1m-4-4l-4 4m0 0l-4-4m4 4V4"
          />
        </svg>
      )
    },
    {
      id: 'import-export-advisors',
      label: 'Import/Export Advisors',
      onClick: onImportExportAdvisorsClick,
      icon: (
        <svg 
          xmlns="http://www.w3.org/2000/svg" 
          className="h-4 w-4" 
          fill="none" 
          viewBox="0 0 24 24" 
          stroke="currentColor"
        >
          <path 
            strokeLinecap="round" 
            strokeLinejoin="round" 
            strokeWidth={2} 
            d="M8 4H6a2 2 0 00-2 2v12a2 2 0 002 2h12a2 2 0 002-2V6a2 2 0 00-2-2h-2m-4-1v8m0 0l3-3m-3 3L9 8"
          />
        </svg>
      )
    }
  ];

  const handleItemClick = (item) => {
    item.onClick();
    setIsExpanded(false); // Close menu after selecting an item
  };

  return (
    <div className="fixed bottom-4 left-4 z-50">
      {/* Expanded Menu Items */}
      {isExpanded && (
        <div className="absolute bottom-full mb-2 bg-black border border-green-400 rounded-lg shadow-lg">
          {menuItems.map((item) => (
            <button
              key={item.id}
              onClick={() => handleItemClick(item)}
              className="flex items-center w-full px-4 py-3 text-green-400 hover:bg-green-400 hover:text-black transition-colors first:rounded-t-lg last:rounded-b-lg border-b border-green-400 last:border-b-0"
              title={item.label}
            >
              {item.icon}
              <span className="ml-3 whitespace-nowrap">{item.label}</span>
            </button>
          ))}
        </div>
      )}

      {/* Toggle Button */}
      <button
        onClick={() => setIsExpanded(!isExpanded)}
        className={`flex items-center justify-center w-8 h-8 rounded-full border border-green-400 transition-colors ${
          isExpanded 
            ? 'bg-green-400 text-black' 
            : 'bg-black text-green-400 hover:bg-green-400 hover:text-black'
        }`}
        title={isExpanded ? 'Close Menu' : 'Open Menu'}
      >
        <svg 
          xmlns="http://www.w3.org/2000/svg" 
          className={`h-5 w-5 transition-transform ${isExpanded ? 'rotate-180' : ''}`}
          fill="none" 
          viewBox="0 0 24 24" 
          stroke="currentColor"
        >
          <path 
            strokeLinecap="round" 
            strokeLinejoin="round" 
            strokeWidth={2} 
            d="M5 15l7-7 7 7" 
          />
        </svg>
      </button>
    </div>
  );
};

export default AccordionMenu; <|MERGE_RESOLUTION|>--- conflicted
+++ resolved
@@ -5,11 +5,8 @@
   onPromptLibraryClick,
   onSessionManagerClick,
   onExportClick,
-<<<<<<< HEAD
-  onDossierClick
-=======
+  onDossierClick,
   onImportExportAdvisorsClick
->>>>>>> 0d3af32f
 }) => {
   const [isExpanded, setIsExpanded] = useState(false);
 
