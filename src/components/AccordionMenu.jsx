--- conflicted
+++ resolved
@@ -5,11 +5,8 @@
   onPromptLibraryClick,
   onSessionManagerClick,
   onExportClick,
-<<<<<<< HEAD
-  onDossierClick
-=======
+  onDossierClick,
   onImportExportAdvisorsClick
->>>>>>> 0c62c5ab
 }) => {
   const [isExpanded, setIsExpanded] = useState(false);
 
